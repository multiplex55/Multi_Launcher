use crate::actions::Action;
use crate::common::slug::{register_slug, reset_slug_lookup, slugify, unique_slug};
use crate::plugin::Plugin;
use chrono::Local;
use fuzzy_matcher::skim::SkimMatcherV2;
use fuzzy_matcher::FuzzyMatcher;
use once_cell::sync::Lazy;
use regex::Regex;
use std::collections::{HashMap, HashSet};
use std::path::PathBuf;
use std::sync::{Arc, Mutex};

#[derive(Clone, Debug)]
pub struct Note {
    pub title: String,
    pub path: PathBuf,
    pub content: String,
    pub tags: Vec<String>,
    pub links: Vec<String>,
    pub slug: String,
    pub alias: Option<String>,
}

#[derive(Default)]
pub struct NoteCache {
    /// All loaded notes.
    pub notes: Vec<Note>,
    /// Unique list of tags extracted from notes.
    pub tags: Vec<String>,
    /// Map of note slug -> notes that link to it (backlinks).
    pub links: HashMap<String, Vec<String>>,
    /// Lowercased contents for simple full-text search.
    pub index: Vec<String>,
    /// Map of note alias -> note slug for quick lookup.
    pub aliases: HashMap<String, String>,
}

impl NoteCache {
    fn from_notes(notes: Vec<Note>) -> Self {
        let mut tag_set: HashSet<String> = HashSet::new();
        let mut link_map: HashMap<String, Vec<String>> = HashMap::new();
        let mut alias_map: HashMap<String, String> = HashMap::new();

        for n in &notes {
            let slug = n.slug.clone();
            for t in &n.tags {
                tag_set.insert(t.clone());
            }
            for l in &n.links {
                let entry = link_map.entry(l.clone()).or_default();
                if !entry.contains(&slug) {
                    entry.push(slug.clone());
                }
            }
            if let Some(a) = &n.alias {
                alias_map.insert(a.to_lowercase(), slug.clone());
            }
        }

        let mut tags: Vec<String> = tag_set.into_iter().collect();
        tags.sort();

        let index = notes
            .iter()
            .map(|n| {
                let mut txt = n.content.to_lowercase();
                if let Some(a) = &n.alias {
                    txt.push('\n');
                    txt.push_str(&a.to_lowercase());
                }
                txt
            })
            .collect();

        Self {
            notes,
            tags,
            links: link_map,
            index,
            aliases: alias_map,
        }
    }
}

static CACHE: Lazy<Arc<Mutex<NoteCache>>> =
    Lazy::new(|| Arc::new(Mutex::new(NoteCache::default())));

static TEMPLATE_CACHE: Lazy<Arc<Mutex<HashMap<String, String>>>> =
    Lazy::new(|| Arc::new(Mutex::new(HashMap::new())));

static TAG_RE: Lazy<Regex> = Lazy::new(|| Regex::new(r"#([A-Za-z0-9_]+)").unwrap());
static WIKI_RE: Lazy<Regex> = Lazy::new(|| Regex::new(r"\[\[([^\]]+)\]\]").unwrap());

fn extract_tags(content: &str) -> Vec<String> {
    let mut tags: Vec<String> = TAG_RE
        .captures_iter(content)
        .map(|c| c[1].to_lowercase())
        .collect();
    tags.sort();
    tags.dedup();
    tags
}

fn extract_links(content: &str) -> Vec<String> {
    let mut links: Vec<String> = WIKI_RE
        .captures_iter(content)
        .map(|c| slugify(&c[1]))
        .collect();
    links.sort();
    links.dedup();
    links
}

pub fn extract_alias(content: &str) -> Option<String> {
    content
        .lines()
        .skip(1)
        .take_while(|l| !l.trim().is_empty())
        .find_map(|l| l.strip_prefix("Alias:").map(|a| a.trim().to_string()))
}

fn templates_dir() -> PathBuf {
    dirs_next::home_dir()
        .unwrap_or_else(|| PathBuf::from("."))
        .join(".multi_launcher")
        .join("templates")
}

fn load_templates() -> anyhow::Result<HashMap<String, String>> {
    let dir = templates_dir();
    let mut map = HashMap::new();
    if dir.exists() {
        for entry in std::fs::read_dir(&dir)? {
            let entry = entry?;
            let path = entry.path();
            if path.extension().and_then(|s| s.to_str()) != Some("md") {
                continue;
            }
            if let Some(name) = path.file_stem().and_then(|s| s.to_str()) {
                if let Ok(content) = std::fs::read_to_string(&path) {
                    map.insert(name.to_string(), content);
                }
            }
        }
    }
    Ok(map)
}

fn refresh_template_cache() -> anyhow::Result<()> {
    let templates = load_templates()?;
    if let Ok(mut guard) = TEMPLATE_CACHE.lock() {
        *guard = templates;
    }
    Ok(())
}

pub fn get_template(name: &str) -> Option<String> {
    TEMPLATE_CACHE
        .lock()
        .ok()
        .and_then(|m| m.get(name).cloned())
}

fn notes_dir() -> PathBuf {
    if let Ok(dir) = std::env::var("ML_NOTES_DIR") {
        return PathBuf::from(dir);
    }
    std::env::current_exe()
        .ok()
        .and_then(|p| p.parent().map(|p| p.to_path_buf()))
        .unwrap_or_else(|| PathBuf::from("."))
        .join("notes")
}

pub fn load_notes() -> anyhow::Result<Vec<Note>> {
    let dir = notes_dir();
    std::fs::create_dir_all(&dir)?;
    reset_slug_lookup();
    let mut notes = Vec::new();
    for entry in std::fs::read_dir(&dir)? {
        let entry = entry?;
        let path = entry.path();
        if path.extension().and_then(|s| s.to_str()) != Some("md") {
            continue;
        }
        let slug = path
            .file_stem()
            .and_then(|s| s.to_str())
            .unwrap_or_default()
            .to_string();
        register_slug(&slug);
        let content = std::fs::read_to_string(&path)?;
        let alias = extract_alias(&content);
        let title = content
            .lines()
            .next()
            .and_then(|l| l.strip_prefix("# "))
            .map(|s| s.to_string())
            .unwrap_or_else(|| slug.replace('-', " "));
        let tags = extract_tags(&content);
        let links = extract_links(&content);
        notes.push(Note {
            title,
            path,
            content,
            tags,
            links,
            slug,
            alias,
        });
    }
    Ok(notes)
}

pub fn refresh_cache() -> anyhow::Result<()> {
    let notes = load_notes()?;
    let cache = NoteCache::from_notes(notes);
    if let Ok(mut guard) = CACHE.lock() {
        *guard = cache;
    }
    Ok(())
}

pub fn save_note(note: &mut Note) -> anyhow::Result<()> {
    let dir = notes_dir();
    std::fs::create_dir_all(&dir)?;
    // Ensure slug lookup is aware of existing notes
    let _ = load_notes();
    let slug = if note.slug.is_empty() {
        unique_slug(&note.title)
    } else {
        note.slug.clone()
    };
    let path = dir.join(format!("{slug}.md"));
    let mut content = if note.content.starts_with("# ") {
        note.content.clone()
    } else {
        format!("# {}\n\n{}", note.title, note.content)
    };
    if let Some(a) = &note.alias {
        if !content.lines().any(|l| l.starts_with("Alias:")) {
            let mut lines = content.lines();
            let first = lines.next().unwrap_or("");
            let rest = lines.collect::<Vec<_>>().join("\n");
            content = format!("{first}\nAlias: {a}\n{rest}");
        }
    }
    note.alias = extract_alias(&content);
    note.tags = extract_tags(&content);
    std::fs::write(path, content)?;
    refresh_cache()?;
    Ok(())
}

pub fn save_notes(notes: &[Note]) -> anyhow::Result<()> {
    let dir = notes_dir();
    std::fs::create_dir_all(&dir)?;
    reset_slug_lookup();
    for n in notes {
        if !n.slug.is_empty() {
            register_slug(&n.slug);
        }
    }
    let mut expected = HashSet::new();
    for note in notes {
        let slug = if note.slug.is_empty() {
            unique_slug(&note.title)
        } else {
            note.slug.clone()
        };
        let path = dir.join(format!("{slug}.md"));
        expected.insert(path.clone());
        let mut content = if note.content.starts_with("# ") {
            note.content.clone()
        } else {
            format!("# {}\n\n{}", note.title, note.content)
        };
        if let Some(a) = &note.alias {
            if !content.lines().any(|l| l.starts_with("Alias:")) {
                let mut lines = content.lines();
                let first = lines.next().unwrap_or("");
                let rest = lines.collect::<Vec<_>>().join("\n");
                content = format!("{first}\nAlias: {a}\n{rest}");
            }
        }
        std::fs::write(path, content)?;
    }
    for entry in std::fs::read_dir(&dir)? {
        let path = entry?.path();
        if path.extension().and_then(|s| s.to_str()) == Some("md") && !expected.contains(&path) {
            let _ = std::fs::remove_file(path);
        }
    }
    refresh_cache()?;
    Ok(())
}

pub fn append_note(title: &str, content: &str) -> anyhow::Result<()> {
    let mut note = Note {
        title: title.to_string(),
        path: PathBuf::new(),
        content: content.to_string(),
        tags: extract_tags(content),
        links: extract_links(content),
        slug: String::new(),
        alias: None,
    };
    save_note(&mut note)
}

pub fn remove_note(index: usize) -> anyhow::Result<()> {
    let notes = load_notes()?;
    if let Some(note) = notes.get(index) {
        let _ = std::fs::remove_file(&note.path);
    }
    refresh_cache()?;
    Ok(())
}

pub struct NotePlugin {
    matcher: SkimMatcherV2,
    data: Arc<Mutex<NoteCache>>,
    templates: Arc<Mutex<HashMap<String, String>>>,
}

impl NotePlugin {
    pub fn new() -> Self {
        let _ = refresh_cache();
        let _ = refresh_template_cache();
        Self {
            matcher: SkimMatcherV2::default(),
            data: CACHE.clone(),
            templates: TEMPLATE_CACHE.clone(),
        }
    }
}

impl Default for NotePlugin {
    fn default() -> Self {
        Self::new()
    }
}

impl Plugin for NotePlugin {
    fn search(&self, query: &str) -> Vec<Action> {
        let trimmed = query.trim();
        if let Some(rest) = crate::common::strip_prefix_ci(trimmed, "note") {
            let rest = rest.trim();
            if rest.is_empty() {
                let mut actions = vec![Action {
                    label: "note: edit notes".into(),
                    desc: "Note".into(),
                    action: "note:dialog".into(),
                    args: None,
                }];
                actions.extend([
                    Action {
                        label: "note search".into(),
                        desc: "Note".into(),
                        action: "query:note search ".into(),
                        args: None,
                    },
                    Action {
                        label: "note list".into(),
                        desc: "Note".into(),
                        action: "query:note list".into(),
                        args: None,
                    },
                    Action {
                        label: "note tags".into(),
                        desc: "Note".into(),
                        action: "query:note tags".into(),
                        args: None,
                    },
                    Action {
                        label: "note templates".into(),
                        desc: "Note".into(),
                        action: "query:note templates".into(),
                        args: None,
                    },
                    Action {
                        label: "note new".into(),
                        desc: "Note".into(),
                        action: "query:note new ".into(),
                        args: None,
                    },
                    Action {
                        label: "note add".into(),
                        desc: "Note".into(),
                        action: "query:note add ".into(),
                        args: None,
                    },
                    Action {
                        label: "note open".into(),
                        desc: "Note".into(),
                        action: "query:note open ".into(),
                        args: None,
                    },
                    Action {
                        label: "note today".into(),
                        desc: "Note".into(),
                        action: "query:note today".into(),
                        args: None,
                    },
                    Action {
                        label: "note link".into(),
                        desc: "Note".into(),
                        action: "query:note link ".into(),
                        args: None,
                    },
                    Action {
                        label: "note rm".into(),
                        desc: "Note".into(),
                        action: "query:note rm ".into(),
                        args: None,
                    },
                    Action {
                        label: "note reload".into(),
                        desc: "Note".into(),
                        action: "note:reload".into(),
                        args: None,
                    },
                ]);
                return actions;
            }

            let mut parts = rest.splitn(2, ' ');
            let cmd = parts.next().unwrap_or("").to_ascii_lowercase();
            let args = parts.next().unwrap_or("").trim();

            let guard = match self.data.lock() {
                Ok(g) => g,
                Err(_) => return Vec::new(),
            };

            match cmd.as_str() {
<<<<<<< HEAD
                "new" | "add" => {
=======
                "reload" => {
                    if args.is_empty() {
                        return vec![Action {
                            label: "Reload notes".into(),
                            desc: "Note".into(),
                            action: "note:reload".into(),
                            args: None,
                        }];
                    }
                }
                "new" => {
>>>>>>> 65af73c9
                    if !args.is_empty() {
                        let mut title = args;
                        let mut template = None;
                        if let Some(idx) = args.to_ascii_lowercase().find("--template") {
                            let (t, rest) = args.split_at(idx);
                            title = t.trim();
                            let mut iter = rest["--template".len()..].trim().split_whitespace();
                            if let Some(name) = iter.next() {
                                template = Some(name.to_string());
                            }
                        }
                        if !title.is_empty() {
                            let slug = slugify(title);
                            let action = if let Some(tpl) = template {
                                format!("note:new:{slug}:{tpl}")
                            } else {
                                format!("note:new:{slug}")
                            };
                            return vec![Action {
                                label: format!("New note {title}"),
                                desc: "Note".into(),
                                action,
                                args: None,
                            }];
                        }
                    }
                }
                "open" => {
                    let filter = args;
                    return guard
                        .notes
                        .iter()
                        .filter(|n| {
                            self.matcher.fuzzy_match(&n.title, filter).is_some()
                                || n
                                    .alias
                                    .as_ref()
                                    .and_then(|a| self.matcher.fuzzy_match(a, filter))
                                    .is_some()
                        })
                        .map(|n| Action {
                            label: n
                                .alias
                                .as_ref()
                                .unwrap_or(&n.title)
                                .clone(),
                            desc: "Note".into(),
                            action: format!("note:open:{}", n.slug),
                            args: None,
                        })
                        .collect();
                }
                "list" => {
                    let filter = args;
                    let tag_filter = filter.starts_with('#');
                    return guard
                        .notes
                        .iter()
                        .filter(|n| {
                            if filter.is_empty() {
                                true
                            } else if tag_filter {
                                let tag = filter.trim_start_matches('#');
                                n.tags.iter().any(|t| t.eq_ignore_ascii_case(tag))
                            } else {
                                self.matcher.fuzzy_match(&n.title, filter).is_some()
                                    || n
                                        .alias
                                        .as_ref()
                                        .and_then(|a| self.matcher.fuzzy_match(a, filter))
                                        .is_some()
                            }
                        })
                        .map(|n| Action {
                            label: n
                                .alias
                                .as_ref()
                                .unwrap_or(&n.title)
                                .clone(),
                            desc: "Note".into(),
                            action: format!("note:open:{}", n.slug),
                            args: None,
                        })
                        .collect();
                }
                "search" => {
                    let filter = args.to_lowercase();
                    let mut matches: Vec<(i64, &Note)> = guard
                        .index
                        .iter()
                        .zip(guard.notes.iter())
                        .filter_map(|(text, note)| {
                            self.matcher
                                .fuzzy_match(text, &filter)
                                .map(|score| (score, note))
                        })
                        .collect();
                    matches.sort_by(|a, b| b.0.cmp(&a.0));
                    return matches
                        .into_iter()
                        .map(|(_, n)| Action {
                            label: n
                                .alias
                                .as_ref()
                                .unwrap_or(&n.title)
                                .clone(),
                            desc: "Note".into(),
                            action: format!("note:open:{}", n.slug),
                            args: None,
                        })
                        .collect();
                }
                "tags" => {
                    let filter = args;
                    let tags = guard
                        .tags
                        .iter()
                        .filter(|t| {
                            filter.is_empty() || self.matcher.fuzzy_match(t, filter).is_some()
                        })
                        .cloned()
                        .collect::<Vec<_>>();
                    return tags
                        .into_iter()
                        .map(|t| Action {
                            label: format!("#{t}"),
                            desc: "Note".into(),
                            action: format!("query:note list #{t}"),
                            args: None,
                        })
                        .collect();
                }
                "today" => {
                    let slug = Local::now().format("%Y-%m-%d").to_string();
                    let tmpl = self.templates.lock().ok().and_then(|t| {
                        if t.contains_key("today") {
                            Some("today")
                        } else if t.contains_key("default") {
                            Some("default")
                        } else {
                            None
                        }
                    });
                    let action = if let Some(t) = tmpl {
                        format!("note:new:{slug}:{t}")
                    } else {
                        format!("note:open:{slug}")
                    };
                    return vec![Action {
                        label: format!("Open {slug}"),
                        desc: "Note".into(),
                        action,
                        args: None,
                    }];
                }
                "link" => {
                    let target = slugify(args);
                    if let Some(back) = guard.links.get(&target) {
                        return back
                            .iter()
                            .filter_map(|slug| {
                                guard
                                    .notes
                                    .iter()
                                    .find(|n| n.slug == *slug)
                            .map(|n| Action {
                                label: n
                                    .alias
                                    .as_ref()
                                    .unwrap_or(&n.title)
                                    .clone(),
                                desc: "Note".into(),
                                action: format!("note:open:{slug}"),
                                args: None,
                            })
                            })
                            .collect();
                    }
                    return Vec::new();
                }
                "rm" => {
                    let filter = args;
                    return guard
                        .notes
                        .iter()
                        .filter(|n| {
                            self.matcher.fuzzy_match(&n.title, filter).is_some()
                                || n
                                    .alias
                                    .as_ref()
                                    .and_then(|a| self.matcher.fuzzy_match(a, filter))
                                    .is_some()
                        })
                        .map(|n| Action {
                            label: format!(
                                "Remove {}",
                                n.alias.as_ref().unwrap_or(&n.title)
                            ),
                            desc: "Note".into(),
                            action: format!("note:remove:{}", n.slug),
                            args: None,
                        })
                        .collect();
                }
                "templates" => {
                    let filter = args;
                    if let Ok(tpl) = self.templates.lock() {
                        return tpl
                            .keys()
                            .filter(|name| {
                                if filter.is_empty() {
                                    true
                                } else {
                                    self.matcher.fuzzy_match(name, filter).is_some()
                                }
                            })
                            .map(|name| Action {
                                label: name.clone(),
                                desc: "Note".into(),
                                action: format!("query:note new --template {name} "),
                                args: None,
                            })
                            .collect();
                    }
                }
                _ => {}
            }
        }

        Vec::new()
    }

    fn name(&self) -> &str {
        "notes"
    }

    fn description(&self) -> &str {
        "Notes (prefix: `note`)"
    }

    fn capabilities(&self) -> &[&str] {
        &["search"]
    }

    fn commands(&self) -> Vec<Action> {
        vec![
            Action {
                label: "note".into(),
                desc: "Note".into(),
                action: "query:note".into(),
                args: None,
            },
            Action {
                label: "note new".into(),
                desc: "Note".into(),
                action: "query:note new ".into(),
                args: None,
            },
            Action {
                label: "note add".into(),
                desc: "Note".into(),
                action: "query:note add ".into(),
                args: None,
            },
            Action {
                label: "note open".into(),
                desc: "Note".into(),
                action: "query:note open ".into(),
                args: None,
            },
            Action {
                label: "note list".into(),
                desc: "Note".into(),
                action: "query:note list".into(),
                args: None,
            },
            Action {
                label: "note search".into(),
                desc: "Note".into(),
                action: "query:note search ".into(),
                args: None,
            },
            Action {
                label: "note tags".into(),
                desc: "Note".into(),
                action: "query:note tags".into(),
                args: None,
            },
            Action {
                label: "note templates".into(),
                desc: "Note".into(),
                action: "query:note templates".into(),
                args: None,
            },
            Action {
                label: "note today".into(),
                desc: "Note".into(),
                action: "query:note today".into(),
                args: None,
            },
            Action {
                label: "note link".into(),
                desc: "Note".into(),
                action: "query:note link ".into(),
                args: None,
            },
            Action {
                label: "note rm".into(),
                desc: "Note".into(),
                action: "query:note rm ".into(),
                args: None,
            },
            Action {
                label: "note reload".into(),
                desc: "Note".into(),
                action: "note:reload".into(),
                args: None,
            },
        ]
    }
}<|MERGE_RESOLUTION|>--- conflicted
+++ resolved
@@ -434,10 +434,7 @@
             };
 
             match cmd.as_str() {
-<<<<<<< HEAD
-                "new" | "add" => {
-=======
-                "reload" => {
+              "reload" => {
                     if args.is_empty() {
                         return vec![Action {
                             label: "Reload notes".into(),
@@ -447,8 +444,7 @@
                         }];
                     }
                 }
-                "new" => {
->>>>>>> 65af73c9
+              "new" | "add" => {
                     if !args.is_empty() {
                         let mut title = args;
                         let mut template = None;
